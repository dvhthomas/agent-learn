import logging
import os
<<<<<<< HEAD

from common import init
from dotenv import load_dotenv
=======
from typing import Dict, Any

>>>>>>> 95f3de9e
from langchain_anthropic import ChatAnthropic
from langchain_core.output_parsers import StrOutputParser
from langchain_core.prompts import ChatPromptTemplate

logger = logging.getLogger(__name__)


<<<<<<< HEAD
def main():
    init()  # Initialize logging with defaults
=======
def main() -> None:
>>>>>>> 95f3de9e
    """
    Main function that demonstrates prompt chaining using LangChain.

    This function creates a two-step chain:
    1. Extract technical specifications from input text
    2. Transform the extracted specifications into a structured JSON format

    The chain processes hardware specification text and outputs a JSON object
    with standardized keys for CPU, memory, and storage information.

    Sample output:
    ```json
    {
      "cpu": "Intel Core i7-12700K",
      "memory": "16GB DDR4 RAM",
      "storage": "512GB SSD"
    }
    ```
    """
    load_dotenv()

    model_name = os.getenv("ANTHROPIC_MODEL")
    if not model_name:
        raise ValueError("ANTHROPIC_MODEL environment variable is required")

    llm = ChatAnthropic(
        model=model_name,
        temperature=0.0,  # don't get creative!
    )

    prompt_extract = ChatPromptTemplate.from_template(
        "Extract the technical specification from the following text:\n\n{text_input}"
    )

    prompt_trans = ChatPromptTemplate.from_template(
        "Translate the following specifications into a JSON object with 'cpu', 'memory', and 'storage' as keys:\n\n{specifications}"
    )

    # Put together the prompt chain using LangChain expression library (LCEL)
    # The StrOutputParser() converts the LLM's message output to a simple string.
    extraction_chain = prompt_extract | llm | StrOutputParser()

    # The full chain passes the output of the extraction chain to the translation chain
    full_chain = (
        {"specifications": extraction_chain} | prompt_trans | llm | StrOutputParser()
    )

    # Run the chain
    input_text = "Intel Core i7-12700K, 16GB DDR4, 512GB SSD"
    final_result = full_chain.invoke({"text_input": input_text})
    print(final_result)


if __name__ == "__main__":
    main()<|MERGE_RESOLUTION|>--- conflicted
+++ resolved
@@ -1,13 +1,8 @@
 import logging
 import os
-<<<<<<< HEAD
 
 from common import init
 from dotenv import load_dotenv
-=======
-from typing import Dict, Any
-
->>>>>>> 95f3de9e
 from langchain_anthropic import ChatAnthropic
 from langchain_core.output_parsers import StrOutputParser
 from langchain_core.prompts import ChatPromptTemplate
@@ -15,12 +10,8 @@
 logger = logging.getLogger(__name__)
 
 
-<<<<<<< HEAD
 def main():
     init()  # Initialize logging with defaults
-=======
-def main() -> None:
->>>>>>> 95f3de9e
     """
     Main function that demonstrates prompt chaining using LangChain.
 
