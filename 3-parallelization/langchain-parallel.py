--- conflicted
+++ resolved
@@ -28,13 +28,8 @@
         temperature=0.7,
     )
 except Exception as e:
-<<<<<<< HEAD
     logger.error(f"Error initializing language model: {e}")
     llm = None
-=======
-    print(f"Error initializing language model: {e}")
-    sys.exit(1)
->>>>>>> 95f3de9e
 
 # Define independent chains
 # These three chains each represent distinct tasks that can be executed in parallel
@@ -139,11 +134,7 @@
         # The input to `ainvoke` is the single topic string,
         # then passed to each runnable in the `map_chain`.
         response = await full_parallel_chain.ainvoke(topic)
-<<<<<<< HEAD
         print(f"---Synthesized final response--- \n\n{response}")
-=======
-        logger.notice(f"---Synthesized final response--- \n\n{response}")  # type: ignore[attr-defined]
->>>>>>> 95f3de9e
     except Exception as e:
         logger.error(f"Error occurred during chain execution: {e}")
 
