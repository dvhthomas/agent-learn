import os
import argparse
import logging
from common import create_parser, setup_logging
from dotenv import load_dotenv

from google.adk.agents import SequentialAgent, LlmAgent
from google.adk.runners import InMemoryRunner
from google.genai import types
import uuid
import asyncio

logger: logging.Logger = logging.getLogger(__name__)  # type: ignore[attr-defined]
load_dotenv()

# The first agent generates an initial draft
generator = LlmAgent(
    name="draft_writer",
    model=os.getenv("GOOGLE_MODEL", "gemini-2.0-flash-exp"),
    instruction="Write a comprehensive paragraph about the given subject, including relevant details, dates, and key figures where applicable.",
    description="Generates an initial draft on a given subject",
    output_key="draft_text",  # the output is saved to this state key.
)

# The second agent critiques the draft from the first agent.
reviewer = LlmAgent(
    name="fact_checker",
    model=os.getenv("GOOGLE_MODEL", "gemini-2.0-flash-exp"),
    description="Reviews a given text for factural accuracy and provides a structured critique.",
    instruction="""
    You are a meticulous fact checker.
    1. Read the text provided in the state key 'draft_text'.
    2. Carefuly verify the factual accuracy of all claims.
    3. Your final output must be a dictionary containing two keys:
        - "status": A string, either "ACCURATE" or "INACCURATE".
        - "reasoning": A string providing a clear explanation for your status,
           citing specific issues if any are found.
    """,
    output_key="review_output",  # The structured dictionary is saved here.
)

review_pipeline = SequentialAgent(
    name="WriteAndReviewPipeline",
    sub_agents=[generator, reviewer],
)


# Execution Flow:
# 1. generator runs -> saves its paragraph to state['draft_text'].
# 2. reviewer runs -> reads state['draft_text'] and saves its dictionary output to state['review_output'].


def extract_content_text(event) -> str | None:
    """Extract text content from an ADK event, handling both formats."""
    if not event.content:
        return None

    # Try direct text property first (newer format)
    if hasattr(event.content, "text") and event.content.text:
        return event.content.text

    # Fall back to parts extraction (multimodal format)
    if event.content.parts:
        text_parts = [part.text for part in event.content.parts if part.text]
        return "".join(text_parts)

    return None


async def run_pipeline(topic: str):
    """Execute the review pipeline and show results."""
    runner = InMemoryRunner(review_pipeline)

    try:
        # Create session
        user_id = "user_123"
        session_id = str(uuid.uuid4())
        await runner.session_service.create_session(
            app_name=runner.app_name, user_id=user_id, session_id=session_id
        )

        # Process events from the pipeline
        for event in runner.run(
            user_id=user_id,
            session_id=session_id,
            new_message=types.Content(role="user", parts=[types.Part(text=topic)]),
        ):
            if event.is_final_response():
                content = extract_content_text(event)
                if content:
<<<<<<< HEAD
                    print(f"\n=== FINAL RESULT ===\n{content}")
=======
                    logger.notice(f"\n=== FINAL RESULT ===\n{content}")  # type: ignore[attr-defined]
>>>>>>> 95f3de9e
            else:
                # Log intermediate results
                content = extract_content_text(event)
                if content:
<<<<<<< HEAD
                    logger.info(f"\n=== INTERMEDIATE RESULT ===\n{content}")
=======
                    logger.notice(f"\n=== INTERMEDIATE RESULT ===\n{content}")  # type: ignore[attr-defined]
>>>>>>> 95f3de9e
    finally:
        # Clean up the runner to close HTTP connections
        if hasattr(runner, "close"):
            await runner.close()

<<<<<<< HEAD
    logger.info("=== PIPELINE COMPLETE ===")
=======
    logger.notice("=== PIPELINE COMPLETE ===")  # type: ignore[attr-defined]
>>>>>>> 95f3de9e


if __name__ == "__main__":
    parser = create_parser("Run reflection agents")
    parser.add_argument(
        "--topic",
        "-t",
        type=str,
        default="The causes of the French Revolution",
        help="The topic to be processed by the agents.",
    )
    args = parser.parse_args()
    setup_logging(args.verbose)

<<<<<<< HEAD
    logger.info("Running write and review pipeline.")
=======
    logger.notice("Running write and review pipeline.")  # type: ignore[attr-defined]
>>>>>>> 95f3de9e

    # Check if the API key is set
    if not os.getenv("GOOGLE_API_KEY"):
        raise ValueError(
            "GOOGLE_API_KEY environment variable not set. Add it to .env file."
        )

    # Run the pipeline using InMemoryRunner
<<<<<<< HEAD
    logger.info(f"=== STARTING PIPELINE EXECUTION with topic: '{args.topic}' ===")
=======
    logger.notice(f"=== STARTING PIPELINE EXECUTION with topic: '{args.topic}' ===")  # type: ignore[attr-defined]
>>>>>>> 95f3de9e
    asyncio.run(run_pipeline(args.topic))<|MERGE_RESOLUTION|>--- conflicted
+++ resolved
@@ -88,30 +88,18 @@
             if event.is_final_response():
                 content = extract_content_text(event)
                 if content:
-<<<<<<< HEAD
                     print(f"\n=== FINAL RESULT ===\n{content}")
-=======
-                    logger.notice(f"\n=== FINAL RESULT ===\n{content}")  # type: ignore[attr-defined]
->>>>>>> 95f3de9e
             else:
                 # Log intermediate results
                 content = extract_content_text(event)
                 if content:
-<<<<<<< HEAD
                     logger.info(f"\n=== INTERMEDIATE RESULT ===\n{content}")
-=======
-                    logger.notice(f"\n=== INTERMEDIATE RESULT ===\n{content}")  # type: ignore[attr-defined]
->>>>>>> 95f3de9e
     finally:
         # Clean up the runner to close HTTP connections
         if hasattr(runner, "close"):
             await runner.close()
 
-<<<<<<< HEAD
     logger.info("=== PIPELINE COMPLETE ===")
-=======
-    logger.notice("=== PIPELINE COMPLETE ===")  # type: ignore[attr-defined]
->>>>>>> 95f3de9e
 
 
 if __name__ == "__main__":
@@ -126,11 +114,7 @@
     args = parser.parse_args()
     setup_logging(args.verbose)
 
-<<<<<<< HEAD
     logger.info("Running write and review pipeline.")
-=======
-    logger.notice("Running write and review pipeline.")  # type: ignore[attr-defined]
->>>>>>> 95f3de9e
 
     # Check if the API key is set
     if not os.getenv("GOOGLE_API_KEY"):
@@ -139,9 +123,5 @@
         )
 
     # Run the pipeline using InMemoryRunner
-<<<<<<< HEAD
     logger.info(f"=== STARTING PIPELINE EXECUTION with topic: '{args.topic}' ===")
-=======
-    logger.notice(f"=== STARTING PIPELINE EXECUTION with topic: '{args.topic}' ===")  # type: ignore[attr-defined]
->>>>>>> 95f3de9e
     asyncio.run(run_pipeline(args.topic))