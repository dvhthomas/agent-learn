--- conflicted
+++ resolved
@@ -37,33 +37,21 @@
     message_history = [HumanMessage(content=task_prompt)]
 
     for i in range(max_iterations):
-<<<<<<< HEAD
         logger.info(
-=======
-        logger.notice(  # type: ignore[attr-defined]
->>>>>>> 95f3de9e
             "\n" + "=" * 25 + f" REFLECTION LOOP: ITERATION {i + 1} " + "=" * 25
         )
 
         # --- 1. Generate / Refine stage
         # In the first iteration, it generates. In subsequent iterations, it refines.
         if i == 0:
-<<<<<<< HEAD
             logger.info("\n>>> STAGE 1: GENERATING initial code...")
-=======
-            logger.notice("\n>>> STAGE 1: GENERATING initial code...")  # type: ignore[attr-defined]
->>>>>>> 95f3de9e
             # The first message iso just the task prompt
             # Invoke accepts a sequence of message,string pairs
             # https://python.langchain.com/api_reference/core/language_models/langchain_core.language_models.llms.LLM.html#langchain_core.language_models.llms.LLM.invoke
             response = llm.invoke(message_history)
             current_code = response.content
         else:
-<<<<<<< HEAD
             logger.info(">>> STAGE 2: REFINING code based on previous critique...")
-=======
-            logger.notice(">>> STAGE 2: REFINING code based on previous critique...")  # type: ignore[attr-defined]
->>>>>>> 95f3de9e
             # The message history now contains the task, the last code, and the last critique.
             # Now we instruct the model to apply the critiques.
             message_history.append(
@@ -73,20 +61,12 @@
             )
             response = llm.invoke(message_history)
             current_code = response.content
-<<<<<<< HEAD
             logger.info(f"--- Generated Code v{i + 1}: ---\n{current_code}")
-=======
-            logger.notice(f"--- Generated Code v{i + 1}: ---\n{current_code}")  # type: ignore[attr-defined]
->>>>>>> 95f3de9e
 
             message_history.append(response)
 
         # --- 2. REFLECT stage
-<<<<<<< HEAD
         logger.info(">>> STAGE 2: REFLECTING on the generated code...")
-=======
-        logger.notice(">>> STAGE 2: REFLECTING on the generated code...")  # type: ignore[attr-defined]
->>>>>>> 95f3de9e
 
         # Create a specific prompt for the reflector agent where it acts as a senior code reviewer.
         reflector_prompt = [
@@ -112,20 +92,12 @@
 
         # --- 3. STOPPING CONDITION
         if "CODE_IS_PERFECT" in critique:
-<<<<<<< HEAD
             logger.info(
-=======
-            logger.notice(  # type: ignore[attr-defined]
->>>>>>> 95f3de9e
                 "--- Critique ---\nNo further critiques found. The code is satisfactory."
             )
             break
 
-<<<<<<< HEAD
         logger.info(f"--- Critique ---\n{critique}")
-=======
-        logger.notice(f"--- Critique ---\n{critique}")  # type: ignore[attr-defined]
->>>>>>> 95f3de9e
         message_history.append(
             HumanMessage(content=f"Critique of the previous code: \n{critique}")
         )
@@ -141,11 +113,7 @@
 
     setup_logging(args.verbose)
 
-<<<<<<< HEAD
     logger.info("Running pipeline.")
-=======
-    logger.notice("Running pipeline.")  # type: ignore[attr-defined]
->>>>>>> 95f3de9e
 
     # Check if the API key is set
     if not os.getenv("ANTHROPIC_API_KEY"):
